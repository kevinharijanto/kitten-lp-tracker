# Hyperliquid Kittenswap LP Tracker

Welcome to the **Hyperliquid Kittenswap LP Tracker** project!
This app helps you inspect Kittenswap liquidity provider (LP) positions for any Hyperliquid wallet.

---

## About

This project is a work-in-progress tool for tracking Hyperliquid Kittenswap liquidity provider activity, including:

- **LP Positions**: View all detected Kittenswap pools for a wallet and their USD values.
- **Token Exposure**: See the token amounts that make up each LP position.
- **Fees**: Inspect any accrued or claimable fees if Hyperliquid exposes them.
- **Timestamps**: Check when each position was last updated according to the payload data.

The frontend is built using [TailAdmin](https://tailadmin.com) (Next.js + Tailwind CSS), providing a modern, responsive dashboard UI.

---

## Tech Stack

- **Frontend**: Next.js 15, React 19, Tailwind CSS 4 (TailAdmin template)
- **Backend**: Next.js API routes, TypeScript
- **Charts**: ApexCharts for React

---

## Status

🚧 **This project is still in progress!**  
If you find bugs or have suggestions, please open an issue or feedback on this repo.

---

## How to Run

1. **Clone the repo:**
    ```bash
    git clone https://github.com/your-username/kitten-lp-tracker.git
    cd kitten-lp-tracker
    ```

2. **Install dependencies:**
    ```bash
    npm install
    ```
3. **(Optional) Configure on-chain RPC settings:**
   The tracker now decodes KittenSwap Algebra CLMM NFTs directly from HyperEVM. You can tweak the RPC and log scanning behaviour in `.env.local` if needed:
    ```bash
    # Override the default HyperEVM RPC endpoint
    HYPEREVM_RPC=https://rpc.hyperliquid.xyz/evm

3. **(Optional) Configure on-chain RPC settings:**
   The tracker now decodes KittenSwap Algebra CLMM NFTs directly from HyperEVM. You can tweak the RPC and log scanning behaviour in `.env.local` if needed:
    ```bash
    # Override the default HyperEVM RPC endpoint
    HYPEREVM_RPC=https://rpc.hyperliquid.xyz/evm

    # (Optional) Optimise transfer log scanning when enumeration fails
    START_BLOCK=0
    CHUNK_SPAN=800
    ```
   The defaults work for most setups, but operators running their own archival RPCs can lower `CHUNK_SPAN` or raise `START_BLOCK` to improve responsiveness.

<<<<<<< HEAD
3. **(Optional) Configure on-chain RPC settings:**
   The tracker now decodes KittenSwap Algebra CLMM NFTs directly from HyperEVM. You can tweak the RPC and log scanning behaviour in `.env.local` if needed:
    ```bash
    # Override the default HyperEVM RPC endpoint
    HYPEREVM_RPC=https://rpc.hyperliquid.xyz/evm

    # (Optional) Optimise transfer log scanning when enumeration fails
    START_BLOCK=0
    CHUNK_SPAN=800
    ```
   The defaults work for most setups, but operators running their own archival RPCs can lower `CHUNK_SPAN` or raise `START_BLOCK` to improve responsiveness.

=======
>>>>>>> c1b5e825
4. **Start the development server:**
    ```bash
    npm run dev
    ```

5. **Open the tracker:**
   Visit [http://localhost:3000/admin](http://localhost:3000/admin) and enter any Hyperliquid wallet address to fetch its Kittenswap LP positions.

---

## Feedback & Contribution

- Found a bug? Have a feature request?  
  Please open an issue or PR on this repository!

---

## Donations

If you love this project and want to support development, you can donate to:

- **SOL:** `CgG6PVaQYCogRyQ1mQNTjdus9QGHejFN2SwQQ14Vq7ot`
- **ETH:** `0x84a99E6Fc00157795D7316d8C8bF88AbF600C755`
- **SUI:** `0x6940126d04e8b2b7931bb541608b9de258e882336526c839cb0f3190a678302e`

---

## Credits

- **Frontend UI:** [TailAdmin](https://tailadmin.com)
- **Love From:** Adexe 💙

---

## License<|MERGE_RESOLUTION|>--- conflicted
+++ resolved
@@ -63,21 +63,6 @@
     ```
    The defaults work for most setups, but operators running their own archival RPCs can lower `CHUNK_SPAN` or raise `START_BLOCK` to improve responsiveness.
 
-<<<<<<< HEAD
-3. **(Optional) Configure on-chain RPC settings:**
-   The tracker now decodes KittenSwap Algebra CLMM NFTs directly from HyperEVM. You can tweak the RPC and log scanning behaviour in `.env.local` if needed:
-    ```bash
-    # Override the default HyperEVM RPC endpoint
-    HYPEREVM_RPC=https://rpc.hyperliquid.xyz/evm
-
-    # (Optional) Optimise transfer log scanning when enumeration fails
-    START_BLOCK=0
-    CHUNK_SPAN=800
-    ```
-   The defaults work for most setups, but operators running their own archival RPCs can lower `CHUNK_SPAN` or raise `START_BLOCK` to improve responsiveness.
-
-=======
->>>>>>> c1b5e825
 4. **Start the development server:**
     ```bash
     npm run dev
