--- conflicted
+++ resolved
@@ -45,8 +45,6 @@
     ```bash
     npm install
     ```
-
-<<<<<<< HEAD
 3. **(Optional) Configure data endpoints:**
    Create an `.env.local` file if you need to override any of the defaults used by the LP tracker API route:
     ```bash
@@ -58,14 +56,6 @@
     KITTENSWAP_FALLBACK_URLS=https://api.kittenswap.finance/api/hyperliquid/lp-positions,https://prod.kittenswap.finance/api/hyperliquid/lp-positions
     ```
    The tracker will first query the Hyperliquid info endpoint and, if it fails, iterate through the configured Kittenswap endpoints.
-=======
-3. **(Optional) Configure a custom Hyperliquid info endpoint:**
-   If you run a proxy for the Hyperliquid API, create an `.env.local` file and set:
-    ```bash
-    HYPERLIQUID_INFO_URL=https://your-proxy/info
-    ```
-   When unset, the app defaults to `https://api.hyperliquid.xyz/info`.
->>>>>>> 5f1019fd
 
 4. **Start the development server:**
     ```bash
