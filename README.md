# Hyperliquid Kittenswap LP Tracker

Welcome to the **Hyperliquid Kittenswap LP Tracker** project!
This app helps you inspect Kittenswap liquidity provider (LP) positions for any Hyperliquid wallet.

---

## About

This project is a work-in-progress tool for tracking Hyperliquid Kittenswap liquidity provider activity, including:

- **LP Positions**: View all detected Kittenswap pools for a wallet and their USD values.
- **Token Exposure**: See the token amounts that make up each LP position.
- **Fees**: Inspect any accrued or claimable fees if Hyperliquid exposes them.
- **Timestamps**: Check when each position was last updated according to the payload data.

The frontend is built using [TailAdmin](https://tailadmin.com) (Next.js + Tailwind CSS), providing a modern, responsive dashboard UI.

---

## Tech Stack

- **Frontend**: Next.js 15, React 19, Tailwind CSS 4 (TailAdmin template)
- **Backend**: Next.js API routes, TypeScript
- **Charts**: ApexCharts for React

---

## Status

🚧 **This project is still in progress!**  
If you find bugs or have suggestions, please open an issue or feedback on this repo.

---

## How to Run

1. **Clone the repo:**
    ```bash
    git clone https://github.com/your-username/kitten-lp-tracker.git
    cd kitten-lp-tracker
    ```

2. **Install dependencies:**
    ```bash
    npm install
    ```
3. **(Optional) Configure data endpoints:**
   Create an `.env.local` file if you need to override any of the defaults used by the LP tracker API route:
    ```bash
    # Proxy for the official Hyperliquid info endpoint
    HYPERLIQUID_INFO_URL=https://your-proxy/info

    # Comma-separated fallback endpoints that return Kittenswap LP data
    # Refer to https://docs.kittenswap.finance/tokenomics/deployed-contracts for the latest API hosts
    KITTENSWAP_FALLBACK_URLS=https://api.kittenswap.finance/api/hyperliquid/lp-positions,https://prod.kittenswap.finance/api/hyperliquid/lp-positions
    ```
   The tracker will first query the Hyperliquid info endpoint and, if it fails, iterate through the configured Kittenswap endpoints.

<<<<<<< HEAD
3. **(Optional) Configure on-chain RPC settings:**
   The tracker now decodes KittenSwap Algebra CLMM NFTs directly from HyperEVM. You can tweak the RPC and log scanning behaviour in `.env.local` if needed:
    ```bash
    # Override the default HyperEVM RPC endpoint
    HYPEREVM_RPC=https://rpc.hyperliquid.xyz/evm

    # (Optional) Optimise transfer log scanning when enumeration fails
    START_BLOCK=0
    CHUNK_SPAN=800
    ```
   The defaults work for most setups, but operators running their own archival RPCs can lower `CHUNK_SPAN` or raise `START_BLOCK` to improve responsiveness.

=======
>>>>>>> a595d3fc
4. **Start the development server:**
    ```bash
    npm run dev
    ```

5. **Open the tracker:**
   Visit [http://localhost:3000/admin](http://localhost:3000/admin) and enter any Hyperliquid wallet address to fetch its Kittenswap LP positions.

---

## Feedback & Contribution

- Found a bug? Have a feature request?  
  Please open an issue or PR on this repository!

---

## Donations

If you love this project and want to support development, you can donate to:

- **SOL:** `CgG6PVaQYCogRyQ1mQNTjdus9QGHejFN2SwQQ14Vq7ot`
- **ETH:** `0x84a99E6Fc00157795D7316d8C8bF88AbF600C755`
- **SUI:** `0x6940126d04e8b2b7931bb541608b9de258e882336526c839cb0f3190a678302e`

---

## Credits

- **Frontend UI:** [TailAdmin](https://tailadmin.com)
- **Love From:** Adexe 💙

---

## License<|MERGE_RESOLUTION|>--- conflicted
+++ resolved
@@ -45,19 +45,6 @@
     ```bash
     npm install
     ```
-3. **(Optional) Configure data endpoints:**
-   Create an `.env.local` file if you need to override any of the defaults used by the LP tracker API route:
-    ```bash
-    # Proxy for the official Hyperliquid info endpoint
-    HYPERLIQUID_INFO_URL=https://your-proxy/info
-
-    # Comma-separated fallback endpoints that return Kittenswap LP data
-    # Refer to https://docs.kittenswap.finance/tokenomics/deployed-contracts for the latest API hosts
-    KITTENSWAP_FALLBACK_URLS=https://api.kittenswap.finance/api/hyperliquid/lp-positions,https://prod.kittenswap.finance/api/hyperliquid/lp-positions
-    ```
-   The tracker will first query the Hyperliquid info endpoint and, if it fails, iterate through the configured Kittenswap endpoints.
-
-<<<<<<< HEAD
 3. **(Optional) Configure on-chain RPC settings:**
    The tracker now decodes KittenSwap Algebra CLMM NFTs directly from HyperEVM. You can tweak the RPC and log scanning behaviour in `.env.local` if needed:
     ```bash
@@ -70,8 +57,7 @@
     ```
    The defaults work for most setups, but operators running their own archival RPCs can lower `CHUNK_SPAN` or raise `START_BLOCK` to improve responsiveness.
 
-=======
->>>>>>> a595d3fc
+
 4. **Start the development server:**
     ```bash
     npm run dev
