"use client";

import React, { useMemo, useState } from "react";
import { Table, TableBody, TableCell, TableHeader, TableRow } from "@/components/ui/table";

interface KittenswapPosition {
  poolName: string;
  totalValueUsd: number;
  sharePercent?: number;
  tokenAmounts: Record<string, number>;
  accruedFeesUsd?: number;
  accruedFeesTokens: Record<string, number>;
  rewardKitten?: number;
  rewardKittenUsd?: number;
  priceLower?: number;
  priceUpper?: number;
  priceCurrent?: number;
  tickLower?: number;
  tickUpper?: number;
  inRange: boolean;
  isActive: boolean;
  lastUpdated?: string;
}

interface ApiResponse {
  protocol?: string;
  network?: string;
  positions?: KittenswapPosition[];
  error?: string;
  details?: string;
}

const currencyFormatter = new Intl.NumberFormat("en-US", {
  style: "currency",
  currency: "USD",
  maximumFractionDigits: 2,
});
<<<<<<< HEAD

const numberFormatter = new Intl.NumberFormat("en-US", {
  maximumFractionDigits: 6,
});

=======

const numberFormatter = new Intl.NumberFormat("en-US", {
  maximumFractionDigits: 6,
});

>>>>>>> c1b5e825
function formatPrice(value?: number) {
  if (value === undefined || !Number.isFinite(value)) return "-";
  const abs = Math.abs(value);
  if (abs !== 0 && (abs < 1e-6 || abs >= 1e6)) {
    return value.toExponential(2);
  }
  return numberFormatter.format(value);
}

export default function HyperliquidKittenswapPage() {
  const [walletAddress, setWalletAddress] = useState("");
  const [isLoading, setIsLoading] = useState(false);
  const [positions, setPositions] = useState<KittenswapPosition[]>([]);
  const [error, setError] = useState<string | null>(null);
  const [lastUpdated, setLastUpdated] = useState<string | null>(null);
<<<<<<< HEAD

=======
>>>>>>> c1b5e825
  const isValidWallet = (value: string) => /^0x[a-fA-F0-9]{40}$/.test(value.trim());

  const handleTrackWallet = async () => {
    if (!walletAddress.trim()) {
      setError("Please enter a wallet address.");
<<<<<<< HEAD
      return;
    }

    if (!isValidWallet(walletAddress)) {
      setError("Wallet must be a valid 0x-prefixed Hyperliquid address.");
      return;
    }

=======
      return;
    }

    if (!isValidWallet(walletAddress)) {
      setError("Wallet must be a valid 0x-prefixed Hyperliquid address.");
      return;
    }

>>>>>>> c1b5e825
    setIsLoading(true);
    setError(null);
    try {
      const response = await fetch("/api/hyperliquid/kittenswap", {
        method: "POST",
        headers: { "Content-Type": "application/json" },
        body: JSON.stringify({ walletAddress: walletAddress.trim() }),
      });

      const data: ApiResponse = await response.json();

      if (!response.ok) {
        setPositions([]);
        setLastUpdated(null);
        setError(data?.error || data?.details || "Failed to fetch LP data.");
        return;
      }

      setPositions(data.positions ?? []);
      setLastUpdated(new Date().toISOString());
    } catch (err) {
      setError(
        err instanceof Error ? err.message : "Unable to fetch LP information."
      );
      setPositions([]);
      setLastUpdated(null);
    } finally {
      setIsLoading(false);
    }
  };

  const totalValueUsd = useMemo(
    () => positions.reduce((sum, position) => sum + (position.totalValueUsd || 0), 0),
    [positions]
  );

  const totalAccruedFeesUsd = useMemo(
    () => positions.reduce((sum, position) => sum + (position.accruedFeesUsd || 0), 0),
    [positions]
  );

  const kittenRewards = useMemo(() => {
    return positions.reduce(
      (acc, position) => {
        if (typeof position.rewardKitten === "number") {
          acc.kitten += position.rewardKitten;
        }
        if (typeof position.rewardKittenUsd === "number") {
          acc.usd += position.rewardKittenUsd;
        }
        return acc;
      },
      { kitten: 0, usd: 0 }
    );
  }, [positions]);

  const activePools = useMemo(
    () => positions.filter((position) => position.isActive).length,
    [positions]
  );

  const tokenTotals = useMemo(() => {
    const totals: Record<string, number> = {};
    for (const position of positions) {
      for (const [symbol, amount] of Object.entries(position.tokenAmounts || {})) {
        if (!Number.isFinite(amount)) continue;
        totals[symbol] = (totals[symbol] || 0) + amount;
      }
    }
    return totals;
  }, [positions]);

  return (
    <div className="space-y-6">
      <section className="rounded-2xl border border-gray-200 bg-white p-6 shadow-sm dark:border-gray-800 dark:bg-white/[0.03]">
        <h1 className="text-xl font-semibold text-gray-800 dark:text-white/90">
          Kittenswap LP Tracker (Hyperliquid)
        </h1>
        <p className="mt-2 text-sm text-gray-600 dark:text-gray-400">
          Enter a Hyperliquid wallet address to fetch active Kittenswap LP positions.
        </p>
        <div className="mt-6 flex flex-col gap-4 sm:flex-row">
          <input
            name="walletAddress"
            type="text"
            value={walletAddress}
            onChange={(event) => setWalletAddress(event.target.value)}
            placeholder="0x..."
            className="flex-1 rounded-md border border-gray-300 px-4 py-2 text-sm text-gray-900 shadow-sm focus:border-brand-500 focus:outline-none focus:ring-2 focus:ring-brand-200 dark:border-gray-700 dark:bg-gray-900 dark:text-gray-100"
          />
          <button
            type="button"
            onClick={handleTrackWallet}
            disabled={isLoading}
            className="rounded-md bg-brand-500 px-6 py-2 text-sm font-semibold text-white transition hover:bg-brand-600 disabled:cursor-not-allowed disabled:opacity-70"
          >
            {isLoading ? "Checking..." : "Check Positions"}
          </button>
        </div>
        {error && (
          <div className="mt-4 rounded-md border border-red-200 bg-red-50 px-4 py-3 text-sm text-red-700 dark:border-red-500/40 dark:bg-red-500/10 dark:text-red-200">
            {error}
          </div>
        )}
        {lastUpdated && !error && (
          <p className="mt-3 text-xs text-gray-500 dark:text-gray-400">
            Last refreshed: {new Date(lastUpdated).toLocaleString()}
          </p>
        )}
      </section>
<<<<<<< HEAD

=======
>>>>>>> c1b5e825
      <section className="grid gap-4 md:grid-cols-4">
        <div className="rounded-2xl border border-gray-200 bg-white p-5 shadow-sm dark:border-gray-800 dark:bg-white/[0.03]">
          <p className="text-sm text-gray-500 dark:text-gray-400">Total Value</p>
          <p className="mt-2 text-2xl font-semibold text-gray-900 dark:text-white/90">
            {currencyFormatter.format(totalValueUsd)}
          </p>
        </div>
        <div className="rounded-2xl border border-gray-200 bg-white p-5 shadow-sm dark:border-gray-800 dark:bg-white/[0.03]">
          <p className="text-sm text-gray-500 dark:text-gray-400">Accrued Fees</p>
          <p className="mt-2 text-2xl font-semibold text-gray-900 dark:text-white/90">
            {currencyFormatter.format(totalAccruedFeesUsd)}
          </p>
        </div>
        <div className="rounded-2xl border border-gray-200 bg-white p-5 shadow-sm dark:border-gray-800 dark:bg-white/[0.03]">
          <p className="text-sm text-gray-500 dark:text-gray-400">Kitten Rewards</p>
          <p className="mt-2 text-2xl font-semibold text-gray-900 dark:text-white/90">
            {kittenRewards.kitten > 0
              ? `${kittenRewards.kitten.toLocaleString(undefined, { maximumFractionDigits: 4 })} KITTEN`
              : "-"}
          </p>
          {kittenRewards.usd > 0 && (
            <p className="text-xs text-gray-500 dark:text-gray-400">
              ≈ {currencyFormatter.format(kittenRewards.usd)}
            </p>
          )}
        </div>
        <div className="rounded-2xl border border-gray-200 bg-white p-5 shadow-sm dark:border-gray-800 dark:bg-white/[0.03]">
          <p className="text-sm text-gray-500 dark:text-gray-400">Active Pools</p>
          <p className="mt-2 text-2xl font-semibold text-gray-900 dark:text-white/90">
            {activePools}/{positions.length}
          </p>
        </div>
      </section>

      <section className="rounded-2xl border border-gray-200 bg-white p-6 shadow-sm dark:border-gray-800 dark:bg-white/[0.03]">
        <h2 className="text-lg font-semibold text-gray-800 dark:text-white/90">
          Token Exposure
        </h2>
        {positions.length === 0 ? (
          <p className="mt-4 text-sm text-gray-600 dark:text-gray-400">
            No Kittenswap LP positions found for this wallet.
          </p>
        ) : (
          <div className="mt-4 grid gap-3 sm:grid-cols-2 lg:grid-cols-3">
            {Object.entries(tokenTotals)
              .sort(([, amountA], [, amountB]) => amountB - amountA)
              .map(([symbol, amount]) => (
                <div
                  key={symbol}
                  className="rounded-xl border border-gray-200 bg-gray-50 p-4 text-sm text-gray-700 dark:border-gray-700 dark:bg-gray-900/50 dark:text-gray-200"
                >
                  <p className="font-medium">{symbol}</p>
                  <p className="mt-1 text-lg font-semibold text-gray-900 dark:text-white/90">
                    {amount.toLocaleString(undefined, { maximumFractionDigits: 6 })}
                  </p>
                </div>
              ))}
          </div>
        )}
      </section>

      {positions.length > 0 && (
        <section className="rounded-2xl border border-gray-200 bg-white p-6 shadow-sm dark:border-gray-800 dark:bg-white/[0.03]">
          <h2 className="text-lg font-semibold text-gray-800 dark:text-white/90">Position Graphics</h2>
          <div className="mt-4 grid gap-4 md:grid-cols-2">
            {positions.map((position) => {
              const lower = position.priceLower ?? 0;
              const upper = position.priceUpper ?? 0;
              const current = position.priceCurrent ?? 0;
              const span = upper - lower;
              const currentPercent = span > 0 ? ((current - lower) / span) * 100 : current >= upper ? 100 : 0;
              const clampedCurrent = Math.max(0, Math.min(100, currentPercent));
              const statusLabel = position.isActive
                ? position.inRange
                  ? "Active • In Range"
                  : "Active • Out of Range"
                : "Inactive";

              return (
                <div
                  key={`${position.poolName}-graphic`}
                  className="rounded-xl border border-gray-200 bg-gray-50 p-4 shadow-sm dark:border-gray-700 dark:bg-gray-900/40"
                >
                  <div className="flex items-center justify-between gap-3">
                    <div>
                      <p className="text-sm font-semibold text-gray-800 dark:text-white/90">{position.poolName}</p>
                      <p className="text-xs text-gray-500 dark:text-gray-400">{statusLabel}</p>
                    </div>
                    <div className="text-right text-sm text-gray-600 dark:text-gray-300">
                      <p>{currencyFormatter.format(position.totalValueUsd ?? 0)}</p>
                      {typeof position.rewardKitten === "number" && (
                        <p className="text-xs text-gray-500 dark:text-gray-400">
                          Kitten rewards: {position.rewardKitten.toLocaleString(undefined, { maximumFractionDigits: 4 })}
                        </p>
                      )}
                    </div>
                  </div>
                  <div className="mt-4">
                    <div className="flex justify-between text-xs text-gray-500 dark:text-gray-400">
                      <span>{formatPrice(position.priceLower)}</span>
                      <span>{formatPrice(position.priceUpper)}</span>
                    </div>
                    <div className="relative mt-2 h-2 rounded-full bg-gray-200 dark:bg-gray-700">
                      <div
                        className={`absolute inset-y-0 w-0.5 -translate-x-1/2 rounded-full ${
                          position.inRange ? "bg-brand-500" : "bg-red-500"
                        }`}
                        style={{ left: `${clampedCurrent}%` }}
                      />
                    </div>
                    <p className="mt-2 text-xs text-gray-500 dark:text-gray-400">
                      Current price: {formatPrice(position.priceCurrent)}
                    </p>
                  </div>
                </div>
              );
            })}
          </div>
        </section>
      )}

      {positions.length > 0 && (
        <section className="rounded-2xl border border-gray-200 bg-white p-6 shadow-sm dark:border-gray-800 dark:bg-white/[0.03]">
          <h2 className="text-lg font-semibold text-gray-800 dark:text-white/90">
            Kittenswap LP Positions
          </h2>
          <div className="mt-4 overflow-x-auto">
            <Table className="min-w-full divide-y divide-gray-200 dark:divide-gray-800">
              <TableHeader className="bg-gray-50 text-left text-xs font-semibold uppercase tracking-wide text-gray-600 dark:bg-gray-900 dark:text-gray-400">
                <TableRow>
                  <TableCell isHeader className="px-4 py-3">Pool</TableCell>
                  <TableCell isHeader className="px-4 py-3">Status</TableCell>
                  <TableCell isHeader className="px-4 py-3">Total Value</TableCell>
                  <TableCell isHeader className="px-4 py-3">Rewards (Tokens)</TableCell>
                  <TableCell isHeader className="px-4 py-3">Kitten Rewards</TableCell>
                  <TableCell isHeader className="px-4 py-3">Kitten Rewards (USD)</TableCell>
                  <TableCell isHeader className="px-4 py-3">Accrued Fees (USD)</TableCell>
                  <TableCell isHeader className="px-4 py-3">Token Amounts</TableCell>
                  <TableCell isHeader className="px-4 py-3">Price Range</TableCell>
                  <TableCell isHeader className="px-4 py-3">Last Update</TableCell>
                </TableRow>
              </TableHeader>
              <TableBody className="divide-y divide-gray-100 dark:divide-gray-800">
                {positions.map((position) => (
                  <TableRow
                    key={`${position.poolName}-${position.lastUpdated ?? "unknown"}`}
                    className="text-sm text-gray-800 dark:text-gray-200"
                  >
                    <TableCell className="px-4 py-3 font-medium">{position.poolName}</TableCell>
                    <TableCell className="px-4 py-3">
                      <div className="flex flex-col gap-1">
                        <span
                          className={`inline-flex w-fit items-center rounded-full px-2 py-0.5 text-xs font-medium ${
                            position.isActive
                              ? "bg-emerald-100 text-emerald-700 dark:bg-emerald-400/10 dark:text-emerald-300"
                              : "bg-gray-200 text-gray-700 dark:bg-gray-700 dark:text-gray-300"
                          }`}
                        >
                          {position.isActive ? "Active" : "Inactive"}
                        </span>
                        <span className="text-xs text-gray-500 dark:text-gray-400">
                          {position.inRange ? "In Range" : "Out of Range"}
                        </span>
                      </div>
                    </TableCell>
                    <TableCell className="px-4 py-3">
                      {currencyFormatter.format(position.totalValueUsd ?? 0)}
                    </TableCell>
                    <TableCell className="px-4 py-3">
                      <div className="flex flex-wrap gap-2">
                        {Object.entries(position.accruedFeesTokens || {}).map(([symbol, amount]) => (
                          <span
                            key={`${position.poolName}-${symbol}-fees`}
                            className="rounded-full bg-gray-100 px-3 py-1 text-xs font-medium text-gray-700 dark:bg-gray-800 dark:text-gray-200"
                          >
                            {symbol}: {amount.toLocaleString(undefined, { maximumFractionDigits: 6 })}
                          </span>
                        ))}
                        {Object.keys(position.accruedFeesTokens || {}).length === 0 && <span>-</span>}
                      </div>
                    </TableCell>
                    <TableCell className="px-4 py-3">
                      {position.rewardKitten !== undefined
                        ? `${position.rewardKitten.toLocaleString(undefined, { maximumFractionDigits: 6 })} KITTEN`
                        : "-"}
                    </TableCell>
                    <TableCell className="px-4 py-3">
                      {position.rewardKittenUsd !== undefined
                        ? currencyFormatter.format(position.rewardKittenUsd)
                        : "-"}
                    </TableCell>
                    <TableCell className="px-4 py-3">
                      {position.accruedFeesUsd !== undefined
                        ? currencyFormatter.format(position.accruedFeesUsd)
                        : "-"}
                    </TableCell>
                    <TableCell className="px-4 py-3">
                      <div className="flex flex-wrap gap-2">
                        {Object.entries(position.tokenAmounts || {}).map(([symbol, amount]) => (
                          <span
                            key={`${position.poolName}-${symbol}`}
                            className="rounded-full bg-gray-100 px-3 py-1 text-xs font-medium text-gray-700 dark:bg-gray-800 dark:text-gray-200"
                          >
                            {symbol}: {amount.toLocaleString(undefined, { maximumFractionDigits: 6 })}
                          </span>
                        ))}
                        {Object.keys(position.tokenAmounts || {}).length === 0 && <span>-</span>}
                      </div>
                    </TableCell>
                    <TableCell className="px-4 py-3">
                      <div className="flex flex-col text-xs text-gray-500 dark:text-gray-400">
                        <span>
                          Range: {formatPrice(position.priceLower)} – {formatPrice(position.priceUpper)}
                        </span>
                        <span>Current: {formatPrice(position.priceCurrent)}</span>
                      </div>
                    </TableCell>
                    <TableCell className="px-4 py-3">
                      {position.lastUpdated
                        ? new Date(position.lastUpdated).toLocaleString()
                        : "-"}
                    </TableCell>
                  </TableRow>
                ))}
              </TableBody>
            </Table>
          </div>
        </section>
      )}
    </div>
  );
}<|MERGE_RESOLUTION|>--- conflicted
+++ resolved
@@ -35,19 +35,10 @@
   currency: "USD",
   maximumFractionDigits: 2,
 });
-<<<<<<< HEAD
 
 const numberFormatter = new Intl.NumberFormat("en-US", {
   maximumFractionDigits: 6,
 });
-
-=======
-
-const numberFormatter = new Intl.NumberFormat("en-US", {
-  maximumFractionDigits: 6,
-});
-
->>>>>>> c1b5e825
 function formatPrice(value?: number) {
   if (value === undefined || !Number.isFinite(value)) return "-";
   const abs = Math.abs(value);
@@ -63,16 +54,11 @@
   const [positions, setPositions] = useState<KittenswapPosition[]>([]);
   const [error, setError] = useState<string | null>(null);
   const [lastUpdated, setLastUpdated] = useState<string | null>(null);
-<<<<<<< HEAD
-
-=======
->>>>>>> c1b5e825
   const isValidWallet = (value: string) => /^0x[a-fA-F0-9]{40}$/.test(value.trim());
 
   const handleTrackWallet = async () => {
     if (!walletAddress.trim()) {
       setError("Please enter a wallet address.");
-<<<<<<< HEAD
       return;
     }
 
@@ -80,17 +66,6 @@
       setError("Wallet must be a valid 0x-prefixed Hyperliquid address.");
       return;
     }
-
-=======
-      return;
-    }
-
-    if (!isValidWallet(walletAddress)) {
-      setError("Wallet must be a valid 0x-prefixed Hyperliquid address.");
-      return;
-    }
-
->>>>>>> c1b5e825
     setIsLoading(true);
     setError(null);
     try {
@@ -201,10 +176,6 @@
           </p>
         )}
       </section>
-<<<<<<< HEAD
-
-=======
->>>>>>> c1b5e825
       <section className="grid gap-4 md:grid-cols-4">
         <div className="rounded-2xl border border-gray-200 bg-white p-5 shadow-sm dark:border-gray-800 dark:bg-white/[0.03]">
           <p className="text-sm text-gray-500 dark:text-gray-400">Total Value</p>
